const pFinally = require("p-finally");
const { Histogram, Counter } = require("prom-client");

const requestDuration = new Histogram({
  name: "http_rpc_request_duration_seconds",
  help: "Duration of rpc requests",
  labelNames: ["handler"]
});
const requestCount = new Counter({
  name: "http_rpc_requests_total",
  help: "The total number of rpc requests received",
  labelNames: ["handler"]
});
const failureCount = new Counter({
  name: "http_rpc_failures_total",
  help: "The total number of rpc failures received",
<<<<<<< HEAD
  labelNames: ["handler"]
=======
  labelNames: ["handler", "type"]
>>>>>>> 236921f9
});

class ExtendableError extends Error {
  constructor(message) {
    super(message);
    this.name = this.constructor.name;
    this.message = message;
    if (typeof Error.captureStackTrace === "function") {
      Error.captureStackTrace(this, this.constructor);
    } else {
      this.stack = new Error(message).stack;
    }
  }
}

class RpcError extends ExtendableError {
  constructor(serviceName, methodName, inner) {
    super(
      `An error occurred while executing method ${serviceName}/${methodName}`
    );
    this.serviceName = serviceName;
    this.methodName = methodName;
    this.inner = inner;
  }
}

exports.createRequestHandler = (service, serviceDetails) => {
  const exposed = serviceDetails.expose;
  const methods = exposed.map(m => m.methodName);
  const multiArg = serviceDetails.multiArg || serviceDetails.multArg || false;
  const serviceName = serviceDetails.service;
  const serviceHelp = serviceDetails.help || serviceName + " service";

  const meta = {
    serviceName,
    multiArg,
    help: serviceHelp,
    interfaces: exposed.map(method => {
      if (typeof method === "string") {
        throw new Error(
          "Schema for expose has changed. Please refer to @loke/http-rpc documentation."
        );
      }
      const {
        methodName,
        methodTimeout = 60000,
        help,
        paramNames = []
      } = method;

      return {
        methodName,
        paramNames,
        methodTimeout,
        help: help || methodName + " method"
      };
    })
  };

  return (req, res, next) => {
    const methodName = req.path.slice(1); // remove leading slash
    const body = req.body;
    const args = multiArg ? body : [body];

    if (req.method === "GET" && req.path === "/") {
      return res.json(meta);
    }

    if (req.method === "GET" && methods.includes(methodName)) {
      return res.json(meta.interfaces.find(i => i.methodName === methodName));
    }

    if (req.method !== "POST" || !methods.includes(methodName)) {
      return next();
    }

    if (!Array.isArray(args)) {
      return res.status(400).json({
        message: "multiArg services require an array as input",
        code: "CRIT_INPUT_ERR"
      });
    }

    const requestMeta = { handler: `${serviceName}.${methodName}` };
    const end = requestDuration.startTimer(requestMeta);

    requestCount.inc(requestMeta);

    const result = Promise.resolve()
      .then(() => service[methodName].apply(service, args))
      .then(result => res.json(result))
      .catch(err => {
<<<<<<< HEAD
=======
        failureCount.inc(Object.assign({ type: err.type }, requestMeta));
>>>>>>> 236921f9
        next(new RpcError(serviceName, methodName, err));
      });

    return pFinally(result, end);
  };
};

exports.createErrorHandler = (args = {}) => {
  const { log = () => {} } = args;
  // eslint-disable-next-line no-unused-vars
  return (err, req, res, next) => {
<<<<<<< HEAD
    if (!(err instanceof RpcError)) {
      return res.status(500).json({ message: err.message });
    }

    log(
      `Error executing ${err.serviceName}/${err.methodName}: ${err.inner.stack}`
    );
    if (!err.inner.type) {
      return res.status(400).json({
        message: err.inner.message,
        code: err.inner.code,
        expose:
          typeof err.inner.expose === "boolean"
            ? err.inner.expose
            : Boolean(err.inner.code) // for legacy errors, set expose only if there is a code
=======
    const source = `${err.serviceName}/${err.methodName}`;
    if (!(err instanceof RpcError)) {
      log(`Internal error executing ${source}: ${err.stack || err.message}`);
      return res.status(500).json({ message: err.message });
    }

    log(`Error executing ${source}: ${err.inner.stack}`);
    if (!err.inner.type) {
      log(
        `Legacy error returned from ${source}: name=${err.inner.name}, code=${
          err.inner.code
        }`
      );
      return res.status(400).json({
        message: err.inner.message,
        code: err.inner.code
>>>>>>> 236921f9
      });
    }

    return res.status(400).json(err.inner);
  };
};<|MERGE_RESOLUTION|>--- conflicted
+++ resolved
@@ -14,11 +14,7 @@
 const failureCount = new Counter({
   name: "http_rpc_failures_total",
   help: "The total number of rpc failures received",
-<<<<<<< HEAD
-  labelNames: ["handler"]
-=======
   labelNames: ["handler", "type"]
->>>>>>> 236921f9
 });
 
 class ExtendableError extends Error {
@@ -111,10 +107,7 @@
       .then(() => service[methodName].apply(service, args))
       .then(result => res.json(result))
       .catch(err => {
-<<<<<<< HEAD
-=======
         failureCount.inc(Object.assign({ type: err.type }, requestMeta));
->>>>>>> 236921f9
         next(new RpcError(serviceName, methodName, err));
       });
 
@@ -126,23 +119,6 @@
   const { log = () => {} } = args;
   // eslint-disable-next-line no-unused-vars
   return (err, req, res, next) => {
-<<<<<<< HEAD
-    if (!(err instanceof RpcError)) {
-      return res.status(500).json({ message: err.message });
-    }
-
-    log(
-      `Error executing ${err.serviceName}/${err.methodName}: ${err.inner.stack}`
-    );
-    if (!err.inner.type) {
-      return res.status(400).json({
-        message: err.inner.message,
-        code: err.inner.code,
-        expose:
-          typeof err.inner.expose === "boolean"
-            ? err.inner.expose
-            : Boolean(err.inner.code) // for legacy errors, set expose only if there is a code
-=======
     const source = `${err.serviceName}/${err.methodName}`;
     if (!(err instanceof RpcError)) {
       log(`Internal error executing ${source}: ${err.stack || err.message}`);
@@ -159,7 +135,6 @@
       return res.status(400).json({
         message: err.inner.message,
         code: err.inner.code
->>>>>>> 236921f9
       });
     }
 
